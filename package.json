--- conflicted
+++ resolved
@@ -1,11 +1,6 @@
 {
   "name": "privacycash",
-<<<<<<< HEAD
-
-  "version": "1.0.0",
-=======
   "version": "1.0.1",
->>>>>>> e41d79a8
   "description": "",
   "main": "dist/index.js",
   "exports": {
